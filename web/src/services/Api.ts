import { AxiosResponse } from "axios";

import { getBasePath } from "@utils/BasePath";

const basePath = getBasePath();

// Note: If you change this const you must also do so in the backend at internal/handlers/cost.go.
export const ConsentPath = basePath + "/api/oidc/consent";

export const FirstFactorPath = basePath + "/api/firstfactor";

export const TOTPRegistrationPath = basePath + "/api/secondfactor/totp/register";
export const TOTPConfigurationPath = basePath + "/api/secondfactor/totp";

export const WebAuthnRegistrationPath = basePath + "/api/secondfactor/webauthn/credential/register";
export const WebAuthnAssertionPath = basePath + "/api/secondfactor/webauthn";
export const WebAuthnCredentialsPath = basePath + "/api/secondfactor/webauthn/credentials";
export const WebAuthnCredentialPath = basePath + "/api/secondfactor/webauthn/credential";

export const InitiateDuoDeviceSelectionPath = basePath + "/api/secondfactor/duo_devices";
export const CompleteDuoDeviceSelectionPath = basePath + "/api/secondfactor/duo_device";

export const CompletePushNotificationSignInPath = basePath + "/api/secondfactor/duo";
export const CompleteTOTPSignInPath = basePath + "/api/secondfactor/totp";

export const InitiateResetPasswordPath = basePath + "/api/reset-password/identity/start";
export const CompleteResetPasswordPath = basePath + "/api/reset-password/identity/finish";

// Do the password reset during completion.
export const ResetPasswordPath = basePath + "/api/reset-password";
export const ChecksSafeRedirectionPath = basePath + "/api/checks/safe-redirection";

export const LogoutPath = basePath + "/api/logout";
export const StatePath = basePath + "/api/state";
export const UserInfoPath = basePath + "/api/user/info";
export const UserInfo2FAMethodPath = basePath + "/api/user/info/2fa_method";
export const UserSessionElevationPath = basePath + "/api/user/session/elevation";

export const ConfigurationPath = basePath + "/api/configuration";
export const PasswordPolicyConfigurationPath = basePath + "/api/configuration/password-policy";

<<<<<<< HEAD
export const LocaleInformationPath = basePath + "/locales";
=======
export interface AuthenticationErrorResponse extends ErrorResponse {
    authentication: boolean;
    elevation: boolean;
}
>>>>>>> bd443e68

export interface ErrorResponse {
    status: "KO";
    message: string;
}

export interface Response<T> extends OKResponse {
    data: T;
}

export interface OptionalDataResponse<T> extends OKResponse {
    data?: T;
}

export interface OKResponse {
    status: "OK";
}

export type AuthenticationResponse<T> = Response<T> | AuthenticationErrorResponse;
export type AuthenticationOKResponse = OKResponse | AuthenticationErrorResponse;
export type OptionalDataServiceResponse<T> = OptionalDataResponse<T> | ErrorResponse;
export type ServiceResponse<T> = Response<T> | ErrorResponse;

function toErrorResponse<T>(resp: AxiosResponse<ServiceResponse<T>>): ErrorResponse | undefined {
    if (resp.data && "status" in resp.data && resp.data["status"] === "KO") {
        return resp.data as ErrorResponse;
    }
    return undefined;
}

export function toData<T>(resp: AxiosResponse<ServiceResponse<T>>): T | undefined {
    if (resp.data && "status" in resp.data && resp.data["status"] === "OK") {
        return resp.data.data as T;
    }
    return undefined;
}

export function hasServiceError<T>(resp: AxiosResponse<ServiceResponse<T>>) {
    const errResp = toErrorResponse(resp);
    if (errResp && errResp.status === "KO") {
        return { errored: true, message: errResp.message };
    }
    return { errored: false, message: null };
}

export function validateStatusAuthentication(status: number): boolean {
    return (status >= 200 && status < 300) || status === 401 || status === 403;
}<|MERGE_RESOLUTION|>--- conflicted
+++ resolved
@@ -39,14 +39,11 @@
 export const ConfigurationPath = basePath + "/api/configuration";
 export const PasswordPolicyConfigurationPath = basePath + "/api/configuration/password-policy";
 
-<<<<<<< HEAD
 export const LocaleInformationPath = basePath + "/locales";
-=======
 export interface AuthenticationErrorResponse extends ErrorResponse {
     authentication: boolean;
     elevation: boolean;
 }
->>>>>>> bd443e68
 
 export interface ErrorResponse {
     status: "KO";
