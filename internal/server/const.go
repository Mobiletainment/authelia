package server

import (
	"regexp"

	"github.com/valyala/fasthttp"
)

const (
	assetsRoot = "public_html"

	fileLogo = "logo.png"

	extHTML = ".html"
	extJSON = ".json"
	extYML  = ".yml"
)

const (
	pathAuthz           = "/api/authz"
	pathAuthzLegacy     = "/api/verify"
	pathParamAuthzEnvoy = "{extauthz:*}"
)

var (
	filesRoot    = []string{"manifest.json", "robots.txt"}
	filesSwagger = []string{
		"favicon-16x16.png",
		"favicon-32x32.png",
		"index.css",
		"oauth2-redirect.html",
		"swagger-initializer.js",
		"swagger-ui-bundle.js",
		"swagger-ui-bundle.js.map",
		"swagger-ui-es-bundle-core.js",
		"swagger-ui-es-bundle-core.js.map",
		"swagger-ui-es-bundle.js",
		"swagger-ui-es-bundle.js.map",
		"swagger-ui-standalone-preset.js",
		"swagger-ui-standalone-preset.js.map",
		"swagger-ui.css",
		"swagger-ui.css.map",
		"swagger-ui.js",
		"swagger-ui.js.map",
	}

	// Directories excluded from the not found handler proceeding to the next() handler.
	dirsHTTPServer = []struct {
		name, prefix string
	}{
		{name: "/api", prefix: prefixAPI},
		{name: "/.well-known", prefix: "/.well-known/"},
		{name: "/static", prefix: "/static/"},
		{name: "/locales", prefix: "/locales/"},
	}
)

const (
	environment = "ENVIRONMENT"
	dev         = "dev"
	strFalse    = "false"
	strTrue     = "true"
	localhost   = "localhost"
	schemeHTTP  = "http"
	schemeHTTPS = "https"
	prefixAPI   = "/api/"
)

var (
	headerETag         = []byte(fasthttp.HeaderETag)
	headerIfNoneMatch  = []byte(fasthttp.HeaderIfNoneMatch)
	headerCacheControl = []byte(fasthttp.HeaderCacheControl)

	headerValueCacheControlETaggedAssets = []byte("public, max-age=0, must-revalidate")
)

const healthCheckEnv = `# Written by Authelia Process
X_AUTHELIA_HEALTHCHECK=1
X_AUTHELIA_HEALTHCHECK_SCHEME=%s
X_AUTHELIA_HEALTHCHECK_HOST=%s
X_AUTHELIA_HEALTHCHECK_PORT=%d
X_AUTHELIA_HEALTHCHECK_PATH=%s
`

const (
	errFmtMessageServerReadBuffer  = "Request from client exceeded the server read buffer. The read buffer can be adjusted by modifying the '%s.buffers.read' configuration value."
	errMessageServerRequestTimeout = "Request timeout occurred while handling request from client."
	errMessageServerNetwork        = "An unknown network error occurred while handling a request from client."
	errFmtMessageServerTLSVersion  = "A %s connection handshake occurred on a non-TLS listener."
	errMessageServerGeneric        = "An unknown error occurred while handling a request from client."
)

const (
	tmplCSPSwaggerNonce = "default-src 'self'; img-src 'self' https://validator.swagger.io data:; object-src 'none'; script-src 'self' 'unsafe-inline' 'nonce-%s'; style-src 'self' 'nonce-%s'; base-uri 'self'"
	tmplCSPSwagger      = "default-src 'self'; img-src 'self' https://validator.swagger.io data:; object-src 'none'; script-src 'self' 'unsafe-inline'; style-src 'self'; base-uri 'self'"
)

<<<<<<< HEAD
const (
	errCantLoadLocaleInfo = "fatal: can't load Locale Information"
=======
var (
	reTLSRequestOnPlainTextSocketErr = regexp.MustCompile(`contents: \\x16\\x([a-fA-F0-9]{2})\\x([a-fA-F0-9]{2})`)
>>>>>>> c017108e
)<|MERGE_RESOLUTION|>--- conflicted
+++ resolved
@@ -95,11 +95,10 @@
 	tmplCSPSwagger      = "default-src 'self'; img-src 'self' https://validator.swagger.io data:; object-src 'none'; script-src 'self' 'unsafe-inline'; style-src 'self'; base-uri 'self'"
 )
 
-<<<<<<< HEAD
 const (
 	errCantLoadLocaleInfo = "fatal: can't load Locale Information"
-=======
+)
+
 var (
 	reTLSRequestOnPlainTextSocketErr = regexp.MustCompile(`contents: \\x16\\x([a-fA-F0-9]{2})\\x([a-fA-F0-9]{2})`)
->>>>>>> c017108e
 )