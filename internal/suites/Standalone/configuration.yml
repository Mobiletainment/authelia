---
certificates_directory: '/certs/'
theme: 'auto'

server:
  address: 'tcp://:9091'
  tls:
    certificate: '/pki/public.backend.crt'
    key: '/pki/private.backend.pem'

telemetry:
  metrics:
    enabled: true
    address: 'tcp://0.0.0.0:9959'

log:
  level: 'debug'

storage:
  encryption_key: 'a_not_so_secure_encryption_key'
  local:
    path: '/tmp/db.sqlite3'

notifier:
  smtp:
    address: 'smtp://mail.example.com:1025'
    sender: 'admin@example.com'

ntp:
  address: 'udp://time.cloudflare.com:123'
  version: 4
  max_desync: '3 seconds'
  disable_startup_check: false

regulation:
  max_retries: 3
  find_time: '5 minutes'
  ban_time: '15 minutes'

password_policy:
  standard:
    enabled: false
    min_length: 8
    max_length: 0
    require_uppercase: true
    require_lowercase: true
    require_number: true
    require_special: true
  zxcvbn:
    enabled: false
<<<<<<< HEAD
custom_locales:
  enabled: true
  path: /config/locales

=======

session:
  cookies:
    - domain: 'example.com'
      authelia_url: 'https://login.example.com:8080'
      expiration: '1 hour'
      inactivity: '3 minutes'
      remember_me: '1 year'

authentication_backend:
  file:
    path: '/config/users.yml'

totp:
  issuer: 'example.com'
  disable_reuse_security_policy: true

webauthn:
  disable: false

access_control:
  default_policy: 'deny'
  rules:
    - domain: ['home.example.com', 'public.example.com']
      policy: 'bypass'
    - domain: 'secure.example.com'
      policy: 'bypass'
      methods:
        - 'OPTIONS'
    - domain: 'deny.example.com'
      policy: 'deny'
    - domain: 'admin.example.com'
      policy: 'two_factor'
    - domain: 'secure.example.com'
      policy: 'two_factor'
    - domain: 'singlefactor.example.com'
      policy: 'one_factor'
>>>>>>> 29018765
...<|MERGE_RESOLUTION|>--- conflicted
+++ resolved
@@ -48,13 +48,9 @@
     require_special: true
   zxcvbn:
     enabled: false
-<<<<<<< HEAD
 custom_locales:
   enabled: true
   path: /config/locales
-
-=======
-
 session:
   cookies:
     - domain: 'example.com'
@@ -91,5 +87,4 @@
       policy: 'two_factor'
     - domain: 'singlefactor.example.com'
       policy: 'one_factor'
->>>>>>> 29018765
 ...