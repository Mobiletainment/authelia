--- conflicted
+++ resolved
@@ -118,11 +118,10 @@
 		Fallbacks  []string `json:"fallbacks,omitempty"`
 		Parent     string   `json:"-"`
 
-<<<<<<< HEAD
 		Tag language.Tag `json:"-"`
 	}
 */
-=======
+
 type Compose struct {
 	Services map[string]ComposeService `json:"services"`
 }
@@ -131,7 +130,6 @@
 	Image string `json:"image"`
 }
 
->>>>>>> 29018765
 const (
 	labelAreaPrefixPriority = "priority"
 	labelAreaPrefixType     = "type"
